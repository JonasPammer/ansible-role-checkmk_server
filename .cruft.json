--- conflicted
+++ resolved
@@ -12,14 +12,8 @@
       "min_ansible_version": "2.9",
       "allow_duplicates": "no",
       "ansible_user_needs_to_become": "True",
-<<<<<<< HEAD
       "role_name": "checkmk_server",
       "project_slug": "ansible-role-checkmk_server",
-=======
-      "_role_name": null,
-      "role_name": "checkmk-server",
-      "project_slug": "ansible-role-checkmk-server",
->>>>>>> 19e58594
       "project_short_purpose": "installing CheckMK RAW edition, setting up an initial site and configuring vital parameters of that site",
       "_template": "/home/jonas/Dokumente/Programmieren/public/cookiecutter-ansible-role"
     }
